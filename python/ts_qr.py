--- conflicted
+++ resolved
@@ -44,7 +44,6 @@
     Q1,R11, reduction_tree = ts_qr(B1)
     U1234, U12, U34, U1,U2,U3,U4 = reduction_tree
     # Apply QT horizontally across trailing matrix
-<<<<<<< HEAD
     tes = np.c_[U1, np.zeros([6,3])]
 
     A[0:6,3:6] = np.c_[U1, np.zeros([6,3])].T.dot(A[0:6,3:6])
@@ -69,43 +68,15 @@
     up = np.c_[R11, R12]
 
     
-=======
-    A[0:3,3:6] = U1.T.dot(A[0:6,3:6])
-    A[6:9,3:6] = U2.T.dot(A[6:12,3:6])
-    A[12:15,3:6] = U3.T.dot(A[12:18,3:6])
-    A[18:21,3:6] = U4.T.dot(A[18:24,3:6])
-
-    # Apply QT vertically
-    A0 = np.r_[A[0:3, 3:6], A[6:9, 3:6]]
-    A[0:3, 3:6] = U12.T.dot(A0)
-    A1 = np.r_[A[12:15, 3:6], A[18:21, 3:6]]
-    A[12:15, 3:6] = U34.T.dot(A1)
-
-    A3 = np.r_[A[0:3, 3:6], A[12:15, 3:6]]
-    A[0:3, 3:6] = U1234.T.dot(A3)
-
-    B2 = A[:,3:6]
-    Q2,R22, reduction_tree = ts_qr(B2)
-    Q = np.c_[Q1,Q2]
-    up = np.c_[R11, R22]
->>>>>>> 07502fdf
 
     down = np.c_[np.zeros((R22.shape[0], R11.shape[1])), R22]
     R = np.r_[up, down]
 
     return Q, R
 
-<<<<<<< HEAD
-=======
-
->>>>>>> 07502fdf
 A = np.random.random((4 * 6, 3 * 2))
 
 Q,R = tiled_qr(A)
 _Q,_R = np.linalg.qr(A)
-<<<<<<< HEAD
 #print(np.allclose(Q, _Q))
-=======
-print(np.allclose(Q, _Q))
->>>>>>> 07502fdf
 print(np.allclose(R, _R))