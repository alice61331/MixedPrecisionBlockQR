--- conflicted
+++ resolved
@@ -614,80 +614,6 @@
 
 }
 
-template <typename T_A, typename T_B, typename T_C>
-void h_launch_dev_tensorcore_mmult_tiled(T_A* a_mtx, T_B* b_mtx, T_C* c_mtx, int m, int n, int k) {
-    /*
-    * Performs tiled matrix multiply C = A@B with TensorCore
-    * 
-    * Dimensions of A: mxk
-    * Dimensions of B: kxn
-    * Dimensions of C: mxn
-    */
-
-    // Allocate input & output matrices on device
-    size_t a_bytes = m * k * sizeof(T_A);
-    size_t b_bytes = k * n * sizeof(T_B);
-    size_t c_bytes = m * n * sizeof(T_C);
-
-    // Allocate device memory
-    T_A* dev_a;
-    T_B* dev_b;
-    T_C* dev_c;
-
-    cudaMalloc(&dev_a, a_bytes);
-    cudaMalloc(&dev_b, b_bytes);
-    cudaMalloc(&dev_c, c_bytes);
-
-    // Copy matrices from host to device
-    cudaMemcpy(dev_a, a_mtx, a_bytes, cudaMemcpyHostToDevice);
-    cudaMemcpy(dev_b, b_mtx, b_bytes, cudaMemcpyHostToDevice);
-    cudaMemcpy(dev_c, c_mtx, c_bytes, cudaMemcpyHostToDevice);
-
-    // Configure grid
-    dim3 gridDim(1, 1, 1);
-    dim3 blockDim(64, 2, 1); // one warp
-
-<<<<<<< HEAD
-    dev_tensorcore_mmult_tiled<T_A, T_B, T_C> << <gridDim, blockDim >> > (dev_c, dev_b, dev_a);
-=======
-    dev_tensorcore_mmult_tiled << <gridDim, blockDim >> > (dev_c, dev_b, dev_a);
->>>>>>> 93e1314d
-
-    cudaDeviceSynchronize();
-
-    cudaMemcpy(c_mtx, dev_c, c_bytes, cudaMemcpyDeviceToHost);
-}
-
-template void h_launch_dev_tensorcore_mmult_tiled<half, half, float>(half*, half*, float*, int, int, int);
-
-void test_template_tensorcore_mmult_tiled() {
-    printf("\nTesting template tensorcore tiled mmult...\n");
-
-    __half* a_mtx = (__half*)malloc(32 * 32 * sizeof(__half));
-    __half* b_mtx = (__half*)malloc(32 * 32 * sizeof(__half));
-    float* c_mtx = (float*)malloc(32 * 32 * sizeof(float));
-
-    // initialize matrices A, B, C
-    for (int i = 0; i < 32; i++) {
-        for (int j = 0; j < 32; j++) {
-            a_mtx[i * 32 + j] = (__half)(float)j;
-            b_mtx[i * 32 + j] = (__half)(float)j;
-            c_mtx[i * 32 + j] = (__half)0.0f;
-        }
-    }
-
-    h_launch_dev_tensorcore_mmult_tiled<half, half, float>(a_mtx, b_mtx, c_mtx, 32, 32, 32);
-
-    // test result
-    for (int i = 0; i < 32; i++) {
-        for (int j = 0; j < 32; j++) {
-            assert(c_mtx[i * 32 + j] == j * 496);
-        }
-    }
-
-    printf("Test passed.\n");
-}
-
 void test_tensorcore_mmult_tiled() {
     printf("\nTesting tensorcore tiled mmult...\n");
 
